use crate::context::SqlContext;
use crate::{calculate_status, Config, SqlError};
use apalis_core::backend::{BackendExpose, Stat, WorkerState};
use apalis_core::codec::json::JsonCodec;
use apalis_core::error::Error;
use apalis_core::layers::{Ack, AckLayer};
use apalis_core::poller::controller::Controller;
use apalis_core::poller::stream::BackendStream;
use apalis_core::poller::Poller;
use apalis_core::request::{Parts, Request, RequestStream, State};
use apalis_core::response::Response;
use apalis_core::storage::Storage;
use apalis_core::task::namespace::Namespace;
use apalis_core::task::task_id::TaskId;
use apalis_core::worker::{Context, Event, Worker, WorkerId};
use apalis_core::{backend::Backend, codec::Codec};
use async_stream::try_stream;
use chrono::{DateTime, Utc};
use futures::{FutureExt, Stream, StreamExt, TryFutureExt, TryStreamExt};
use log::error;
use serde::{de::DeserializeOwned, Serialize};
use sqlx::{Pool, Row, Sqlite};
use std::any::type_name;
use std::convert::TryInto;
use std::fmt::Debug;
use std::sync::Arc;
use std::{fmt, io};
use std::{marker::PhantomData, time::Duration};

use crate::from_row::SqlRequest;

pub use sqlx::sqlite::SqlitePool;

/// Represents a [Storage] that persists to Sqlite
// #[derive(Debug)]
pub struct SqliteStorage<T, C = JsonCodec<String>> {
    pool: Pool<Sqlite>,
    job_type: PhantomData<T>,
    controller: Controller,
    config: Config,
    codec: PhantomData<C>,
}

impl<T, C> fmt::Debug for SqliteStorage<T, C> {
    fn fmt(&self, f: &mut fmt::Formatter<'_>) -> fmt::Result {
        f.debug_struct("MysqlStorage")
            .field("pool", &self.pool)
            .field("job_type", &"PhantomData<T>")
            .field("controller", &self.controller)
            .field("config", &self.config)
            .field("codec", &std::any::type_name::<C>())
            .finish()
    }
}

impl<T, C> Clone for SqliteStorage<T, C> {
    fn clone(&self) -> Self {
        SqliteStorage {
            pool: self.pool.clone(),
            job_type: PhantomData,
            controller: self.controller.clone(),
            config: self.config.clone(),
            codec: self.codec,
        }
    }
}

impl SqliteStorage<()> {
    /// Perform migrations for storage
    #[cfg(feature = "migrate")]
    pub async fn setup(pool: &Pool<Sqlite>) -> Result<(), sqlx::Error> {
        sqlx::query("PRAGMA journal_mode = 'WAL';")
            .execute(pool)
            .await?;
        sqlx::query("PRAGMA temp_store = 2;").execute(pool).await?;
        sqlx::query("PRAGMA synchronous = NORMAL;")
            .execute(pool)
            .await?;
        sqlx::query("PRAGMA cache_size = 64000;")
            .execute(pool)
            .await?;
        Self::migrations().run(pool).await?;
        Ok(())
    }

    /// Get sqlite migrations without running them
    #[cfg(feature = "migrate")]
    pub fn migrations() -> sqlx::migrate::Migrator {
        sqlx::migrate!("migrations/sqlite")
    }
}

impl<T> SqliteStorage<T> {
    /// Create a new instance
    pub fn new(pool: SqlitePool) -> Self {
        Self {
            pool,
            job_type: PhantomData,
            controller: Controller::new(),
            config: Config::new(type_name::<T>()),
            codec: PhantomData,
        }
    }

    /// Create a new instance with a custom config
    pub fn new_with_config(pool: SqlitePool, config: Config) -> Self {
        Self {
            pool,
            job_type: PhantomData,
            controller: Controller::new(),
            config,
            codec: PhantomData,
        }
    }
}
impl<T, C> SqliteStorage<T, C> {
    /// Keeps a storage notified that the worker is still alive manually
    pub async fn keep_alive_at(
        &mut self,
        worker: &Worker<Context>,
        last_seen: i64,
    ) -> Result<(), sqlx::Error> {
        let worker_type = self.config.namespace.clone();
        let storage_name = std::any::type_name::<Self>();
        let query = "INSERT INTO Workers (id, worker_type, storage_name, layers, last_seen)
                VALUES ($1, $2, $3, $4, $5)
                ON CONFLICT (id) DO
                   UPDATE SET last_seen = EXCLUDED.last_seen";
        sqlx::query(query)
            .bind(worker.id().to_string())
            .bind(worker_type)
            .bind(storage_name)
            .bind(worker.get_service())
            .bind(last_seen)
            .execute(&self.pool)
            .await?;
        Ok(())
    }

    /// Expose the pool for other functionality, eg custom migrations
    pub fn pool(&self) -> &Pool<Sqlite> {
        &self.pool
    }

    /// Get the config used by the storage
    pub fn get_config(&self) -> &Config {
        &self.config
    }
}

impl<T, C> SqliteStorage<T, C> {
    /// Expose the code used
    pub fn codec(&self) -> &PhantomData<C> {
        &self.codec
    }
}

async fn fetch_next(
    pool: &Pool<Sqlite>,
    worker_id: &WorkerId,
    id: String,
    config: &Config,
) -> Result<Option<SqlRequest<String>>, sqlx::Error> {
    let now: i64 = Utc::now().timestamp();
    let update_query = "UPDATE Jobs SET status = 'Running', lock_by = ?2, lock_at = ?3 WHERE id = ?1 AND job_type = ?4 AND status = 'Pending' AND lock_by IS NULL; Select * from Jobs where id = ?1 AND lock_by = ?2 AND job_type = ?4";
    let job: Option<SqlRequest<String>> = sqlx::query_as(update_query)
        .bind(id.to_string())
        .bind(worker_id.to_string())
        .bind(now)
        .bind(config.namespace.clone())
        .fetch_optional(pool)
        .await?;

    Ok(job)
}

impl<T, C> SqliteStorage<T, C>
where
    T: DeserializeOwned + Send + Unpin,
    C: Codec<Compact = String>,
{
    fn stream_jobs(
        &self,
        worker: &Worker<Context>,
        interval: Duration,
        buffer_size: usize,
    ) -> impl Stream<Item = Result<Option<Request<T, SqlContext>>, sqlx::Error>> {
        let pool = self.pool.clone();
        let worker = worker.clone();
        let config = self.config.clone();
        let namespace = Namespace(self.config.namespace.clone());
        try_stream! {
            loop {
                apalis_core::sleep(interval).await;
                if !worker.is_ready() {
                    continue;
                }
                let worker_id = worker.id();
                let tx = pool.clone();
                let mut tx = tx.acquire().await?;
                let job_type = &config.namespace;
                let fetch_query = "SELECT id FROM Jobs
                    WHERE (status = 'Pending' OR (status = 'Failed' AND attempts < max_attempts)) AND run_at < ?1 AND job_type = ?2 LIMIT ?3";
                let now: i64 = Utc::now().timestamp();
                let ids: Vec<(String,)> = sqlx::query_as(fetch_query)
                    .bind(now)
                    .bind(job_type)
                    .bind(i64::try_from(buffer_size).map_err(|e| sqlx::Error::Io(io::Error::new(io::ErrorKind::InvalidData, e)))?)
                    .fetch_all(&mut *tx)
                    .await?;
                for id in ids {
                    let res = fetch_next(&pool, worker_id, id.0, &config).await?;
                    yield match res {
                        None => None::<Request<T, SqlContext>>,
                        Some(job) => {
                            let (req, parts) = job.req.take_parts();
                            let args = C::decode(req)
                                .map_err(|e| sqlx::Error::Io(io::Error::new(io::ErrorKind::InvalidData, e)))?;
                            let mut req = Request::new_with_parts(args, parts);
                            req.parts.namespace = Some(namespace.clone());
                            Some(req)
                        }
                    }
                };
            }
        }
    }
}

impl<T, C> Storage for SqliteStorage<T, C>
where
<<<<<<< HEAD
    T: Serialize + DeserializeOwned + Send + 'static + Unpin + Sync,
    C: Codec<Compact = String> + Send + 'static + Sync,
    C::Error: std::error::Error + Send + Sync + 'static,
=======
    T: Serialize + DeserializeOwned + Send + 'static + Unpin + Sync + Debug,
    C: Codec<Compact = String> + Send,
>>>>>>> 1d839422
{
    type Job = T;

    type Error = sqlx::Error;

    type Context = SqlContext;

    type Codec = C;

    async fn push_request(
        &mut self,
        job: Request<Self::Job, SqlContext>,
    ) -> Result<Parts<SqlContext>, Self::Error> {
        let query = "INSERT INTO Jobs VALUES (?1, ?2, ?3, 'Pending', 0, ?4, strftime('%s','now'), NULL, NULL, NULL, NULL)";
        let (task, parts) = job.take_parts();
        let raw = C::encode(&task)
            .map_err(|e| sqlx::Error::Io(io::Error::new(io::ErrorKind::InvalidData, e)))?;
        let job_type = self.config.namespace.clone();
        sqlx::query(query)
            .bind(raw)
            .bind(parts.task_id.to_string())
            .bind(job_type.to_string())
            .bind(parts.context.max_attempts())
            .execute(&self.pool)
            .await?;
        Ok(parts)
    }

    async fn push_raw_request(
        &mut self,
        job: Request<Self::Compact, SqlContext>,
    ) -> Result<Parts<SqlContext>, Self::Error> {
        let query = "INSERT INTO Jobs VALUES (?1, ?2, ?3, 'Pending', 0, ?4, strftime('%s','now'), NULL, NULL, NULL, NULL)";
        let (task, parts) = job.take_parts();
        let raw = C::encode(&task)
            .map_err(|e| sqlx::Error::Io(io::Error::new(io::ErrorKind::InvalidData, e)))?;
        let job_type = self.config.namespace.clone();
        sqlx::query(query)
            .bind(raw)
            .bind(parts.task_id.to_string())
            .bind(job_type.to_string())
            .bind(parts.context.max_attempts())
            .execute(&self.pool)
            .await?;
        Ok(parts)
    }

    async fn schedule_request(
        &mut self,
        req: Request<Self::Job, SqlContext>,
        on: i64,
    ) -> Result<Parts<SqlContext>, Self::Error> {
        let query =
            "INSERT INTO Jobs VALUES (?1, ?2, ?3, 'Pending', 0, ?4, ?5, NULL, NULL, NULL, NULL)";
        let id = &req.parts.task_id;
        let job = C::encode(&req.args)
            .map_err(|e| sqlx::Error::Io(io::Error::new(io::ErrorKind::InvalidData, e)))?;
        let job_type = self.config.namespace.clone();
        sqlx::query(query)
            .bind(job)
            .bind(id.to_string())
            .bind(job_type)
            .bind(req.parts.context.max_attempts())
            .bind(on)
            .execute(&self.pool)
            .await?;
        Ok(req.parts)
    }

    async fn fetch_by_id(
        &mut self,
        job_id: &TaskId,
    ) -> Result<Option<Request<Self::Job, SqlContext>>, Self::Error> {
        let fetch_query = "SELECT * FROM Jobs WHERE id = ?1";
        let res: Option<SqlRequest<String>> = sqlx::query_as(fetch_query)
            .bind(job_id.to_string())
            .fetch_optional(&self.pool)
            .await?;
        match res {
            None => Ok(None),
            Some(job) => Ok(Some({
                let (req, parts) = job.req.take_parts();
                let args = C::decode(req)
                    .map_err(|e| sqlx::Error::Io(io::Error::new(io::ErrorKind::InvalidData, e)))?;

                let mut req: Request<T, SqlContext> = Request::new_with_parts(args, parts);
                req.parts.namespace = Some(Namespace(self.config.namespace.clone()));
                req
            })),
        }
    }

    async fn len(&mut self) -> Result<i64, Self::Error> {
        let query = "Select Count(*) as count from Jobs WHERE (status = 'Pending' OR (status = 'Failed' AND attempts < max_attempts))";
        let record = sqlx::query(query).fetch_one(&self.pool).await?;
        record.try_get("count")
    }

    async fn reschedule(
        &mut self,
        job: Request<T, SqlContext>,
        wait: Duration,
    ) -> Result<(), Self::Error> {
        let task_id = job.parts.task_id;

        let wait: i64 = wait
            .as_secs()
            .try_into()
            .map_err(|e| sqlx::Error::Io(io::Error::new(io::ErrorKind::InvalidData, e)))?;

        let mut tx = self.pool.acquire().await?;
        let query =
                "UPDATE Jobs SET status = 'Failed', done_at = NULL, lock_by = NULL, lock_at = NULL, run_at = ?2 WHERE id = ?1";
        let now: i64 = Utc::now().timestamp();
        let wait_until = now + wait;

        sqlx::query(query)
            .bind(task_id.to_string())
            .bind(wait_until)
            .execute(&mut *tx)
            .await?;
        Ok(())
    }

    async fn update(&mut self, job: Request<Self::Job, SqlContext>) -> Result<(), Self::Error> {
        let ctx = job.parts.context;
        let status = ctx.status().to_string();
        let attempts = job.parts.attempt;
        let done_at = *ctx.done_at();
        let lock_by = ctx.lock_by().clone();
        let lock_at = *ctx.lock_at();
        let last_error = ctx.last_error().clone();
        let job_id = job.parts.task_id;
        let mut tx = self.pool.acquire().await?;
        let query =
                "UPDATE Jobs SET status = ?1, attempts = ?2, done_at = ?3, lock_by = ?4, lock_at = ?5, last_error = ?6 WHERE id = ?7";
        sqlx::query(query)
            .bind(status.to_owned())
            .bind::<i64>(
                attempts
                    .current()
                    .try_into()
                    .map_err(|e| sqlx::Error::Io(io::Error::new(io::ErrorKind::InvalidData, e)))?,
            )
            .bind(done_at)
            .bind(lock_by.map(|w| w.name().to_string()))
            .bind(lock_at)
            .bind(last_error)
            .bind(job_id.to_string())
            .execute(&mut *tx)
            .await?;
        Ok(())
    }

    async fn is_empty(&mut self) -> Result<bool, Self::Error> {
        self.len().map_ok(|c| c == 0).await
    }

    async fn vacuum(&mut self) -> Result<usize, sqlx::Error> {
        let query = "Delete from Jobs where status='Done'";
        let record = sqlx::query(query).execute(&self.pool).await?;
        Ok(record.rows_affected().try_into().unwrap_or_default())
    }
}

impl<T, C> SqliteStorage<T, C> {
    /// Puts the job instantly back into the queue
    /// Another Worker may consume
    pub async fn retry(
        &mut self,
        worker_id: &WorkerId,
        job_id: &TaskId,
    ) -> Result<(), sqlx::Error> {
        let mut tx = self.pool.acquire().await?;
        let query =
                "UPDATE Jobs SET status = 'Pending', done_at = NULL, lock_by = NULL WHERE id = ?1 AND lock_by = ?2";
        sqlx::query(query)
            .bind(job_id.to_string())
            .bind(worker_id.to_string())
            .execute(&mut *tx)
            .await?;
        Ok(())
    }

    /// Kill a job
    pub async fn kill(&mut self, worker_id: &WorkerId, job_id: &TaskId) -> Result<(), sqlx::Error> {
        let mut tx = self.pool.begin().await?;
        let query =
                "UPDATE Jobs SET status = 'Killed', done_at = strftime('%s','now') WHERE id = ?1 AND lock_by = ?2";
        sqlx::query(query)
            .bind(job_id.to_string())
            .bind(worker_id.to_string())
            .execute(&mut *tx)
            .await?;
        tx.commit().await?;
        Ok(())
    }

    /// Add jobs that workers have disappeared to the queue
    pub async fn reenqueue_orphaned(
        &self,
        count: i32,
        dead_since: DateTime<Utc>,
    ) -> Result<(), sqlx::Error> {
        let job_type = self.config.namespace.clone();
        let mut tx = self.pool.acquire().await?;
        let query = r#"Update Jobs
                            SET status = "Pending", done_at = NULL, lock_by = NULL, lock_at = NULL, attempts = attempts + 1, last_error ="Job was abandoned"
                            WHERE id in
                                (SELECT Jobs.id from Jobs INNER join Workers ON lock_by = Workers.id
                                    WHERE status= "Running" AND workers.last_seen < ?1
                                    AND Workers.worker_type = ?2 ORDER BY lock_at ASC LIMIT ?3);"#;

        sqlx::query(query)
            .bind(dead_since.timestamp())
            .bind(job_type)
            .bind(count)
            .execute(&mut *tx)
            .await?;
        Ok(())
    }
}

/// Errors that can occur while polling an SQLite database.
#[derive(thiserror::Error, Debug)]
pub enum SqlitePollError {
    /// Error during a keep-alive heartbeat.
    #[error("Encountered an error during KeepAlive heartbeat: `{0}`")]
    KeepAliveError(sqlx::Error),

    /// Error during re-enqueuing orphaned tasks.
    #[error("Encountered an error during ReenqueueOrphaned heartbeat: `{0}`")]
    ReenqueueOrphanedError(sqlx::Error),
}

impl<T, C> Backend<Request<T, SqlContext>> for SqliteStorage<T, C>
where
    C: Codec<Compact = String> + Send + 'static + Sync,
    C::Error: std::error::Error + 'static + Send + Sync,
    T: Serialize + DeserializeOwned + Sync + Send + Unpin + 'static,
{
    type Stream = BackendStream<RequestStream<Request<T, SqlContext>>>;
    type Layer = AckLayer<SqliteStorage<T, C>, T, SqlContext>;

    type Compact = String;

    fn poll(mut self, worker: &Worker<Context>) -> Poller<Self::Stream, Self::Layer> {
        let layer = AckLayer::new(self.clone());
        let config = self.config.clone();
        let controller = self.controller.clone();
        let stream = self
            .stream_jobs(worker, config.poll_interval, config.buffer_size)
            .map_err(|e| Error::SourceError(Arc::new(Box::new(e))));
        let stream = BackendStream::new(stream.boxed(), controller);
        let requeue_storage = self.clone();
        let w = worker.clone();
        let heartbeat = async move {
            // Lets reenqueue any jobs that belonged to this worker in case of a death
            if let Err(e) = self
                .reenqueue_orphaned((config.buffer_size * 10) as i32, Utc::now())
                .await
            {
                w.emit(Event::Error(Box::new(
                    SqlitePollError::ReenqueueOrphanedError(e),
                )));
            }
            loop {
                let now: i64 = Utc::now().timestamp();
                if let Err(e) = self.keep_alive_at(&w, now).await {
                    w.emit(Event::Error(Box::new(SqlitePollError::KeepAliveError(e))));
                }
                apalis_core::sleep(Duration::from_secs(30)).await;
            }
        }
        .boxed();
        let w = worker.clone();
        let reenqueue_beat = async move {
            loop {
                let dead_since = Utc::now()
                    - chrono::Duration::from_std(config.reenqueue_orphaned_after).unwrap();
                if let Err(e) = requeue_storage
                    .reenqueue_orphaned(
                        config
                            .buffer_size
                            .try_into()
                            .expect("could not convert usize to i32"),
                        dead_since,
                    )
                    .await
                {
                    w.emit(Event::Error(Box::new(
                        SqlitePollError::ReenqueueOrphanedError(e),
                    )));
                }
                apalis_core::sleep(config.poll_interval).await;
            }
        };
        Poller::new_with_layer(
            stream,
            async {
                futures::join!(heartbeat, reenqueue_beat);
            },
            layer,
        )
    }
}

impl<T: Sync + Send, C: Send, Res: Serialize + Sync> Ack<T, Res> for SqliteStorage<T, C> {
    type Context = SqlContext;
    type AckError = sqlx::Error;
    async fn ack(&mut self, ctx: &Self::Context, res: &Response<Res>) -> Result<(), sqlx::Error> {
        let pool = self.pool.clone();
        let query =
                "UPDATE Jobs SET status = ?4, attempts = ?5, done_at = strftime('%s','now'), last_error = ?3 WHERE id = ?1 AND lock_by = ?2";
        let result = serde_json::to_string(&res.inner.as_ref().map_err(|r| r.to_string()))
            .map_err(|e| sqlx::Error::Io(io::Error::new(io::ErrorKind::InvalidData, e)))?;
        sqlx::query(query)
            .bind(res.task_id.to_string())
            .bind(
                ctx.lock_by()
                    .as_ref()
                    .expect("Task is not locked")
                    .to_string(),
            )
            .bind(result)
            .bind(calculate_status(ctx, res).to_string())
            .bind(res.attempt.current() as u32)
            .execute(&pool)
            .await?;
        Ok(())
    }
}

impl<J: 'static + Serialize + DeserializeOwned + Unpin + Send + Sync> BackendExpose<J>
    for SqliteStorage<J, JsonCodec<String>>
{
    type Request = Request<J, Parts<SqlContext>>;
    type Error = SqlError;
    async fn stats(&self) -> Result<Stat, Self::Error> {
        let fetch_query = "SELECT
                            COUNT(1) FILTER (WHERE status = 'Pending') AS pending,
                            COUNT(1) FILTER (WHERE status = 'Running') AS running,
                            COUNT(1) FILTER (WHERE status = 'Done') AS done,
                            COUNT(1) FILTER (WHERE status = 'Failed') AS failed,
                            COUNT(1) FILTER (WHERE status = 'Killed') AS killed
                        FROM Jobs WHERE job_type = ?";

        let res: (i64, i64, i64, i64, i64, i64) = sqlx::query_as(fetch_query)
            .bind(self.get_config().namespace())
            .fetch_one(self.pool())
            .await?;

        Ok(Stat {
            pending: res.0.try_into()?,
            running: res.1.try_into()?,
            dead: res.4.try_into()?,
            failed: res.3.try_into()?,
            success: res.2.try_into()?,
        })
    }

    async fn list_jobs(
        &self,
        status: &State,
        page: i32,
    ) -> Result<Vec<Self::Request>, Self::Error> {
        let status = status.to_string();
        let fetch_query = "SELECT * FROM Jobs WHERE status = ? AND job_type = ? ORDER BY done_at DESC, run_at DESC LIMIT 10 OFFSET ?";
        let res: Vec<SqlRequest<String>> = sqlx::query_as(fetch_query)
            .bind(status)
            .bind(self.get_config().namespace())
            .bind(((page - 1) * 10).to_string())
            .fetch_all(self.pool())
            .await?;
        Ok(res
            .into_iter()
            .map(|j| {
                let (req, ctx) = j.req.take_parts();
                let req = JsonCodec::<String>::decode(req).unwrap();
                Request::new_with_ctx(req, ctx)
            })
            .collect())
    }

    async fn list_workers(&self) -> Result<Vec<Worker<WorkerState>>, Self::Error> {
        let fetch_query =
            "SELECT id, layers, last_seen FROM Workers WHERE worker_type = ? ORDER BY last_seen DESC LIMIT 20 OFFSET ?";
        let res: Vec<(String, String, i64)> = sqlx::query_as(fetch_query)
            .bind(self.get_config().namespace())
            .bind(0)
            .fetch_all(self.pool())
            .await?;
        Ok(res
            .into_iter()
            .map(|w| Worker::new(WorkerId::new(w.0), WorkerState::new::<Self>(w.1)))
            .collect())
    }
}

#[cfg(test)]
mod tests {

    use crate::sql_storage_tests;

    use super::*;
    use apalis_core::request::State;
    use apalis_core::test_utils::DummyService;
    use chrono::Utc;
    use email_service::example_good_email;
    use email_service::Email;
    use futures::StreamExt;

    use apalis_core::generic_storage_test;
    use apalis_core::test_utils::apalis_test_service_fn;
    use apalis_core::test_utils::TestWrapper;

    generic_storage_test!(setup);
    sql_storage_tests!(setup::<Email>, SqliteStorage<Email>, Email);

    /// migrate DB and return a storage instance.
    async fn setup<T: Serialize + DeserializeOwned>() -> SqliteStorage<T> {
        // Because connections cannot be shared across async runtime
        // (different runtimes are created for each test),
        // we don't share the storage and tests must be run sequentially.
        let pool = SqlitePool::connect("sqlite::memory:").await.unwrap();
        SqliteStorage::setup(&pool)
            .await
            .expect("failed to migrate DB");
        let config = Config::new("apalis::test");
        let storage = SqliteStorage::<T>::new_with_config(pool, config);

        storage
    }

    #[tokio::test]
    async fn test_inmemory_sqlite_worker() {
        let mut sqlite = setup().await;
        sqlite
            .push(Email {
                subject: "Test Subject".to_string(),
                to: "example@sqlite".to_string(),
                text: "Some Text".to_string(),
            })
            .await
            .expect("Unable to push job");
        let len = sqlite.len().await.expect("Could not fetch the jobs count");
        assert_eq!(len, 1);
    }

    async fn consume_one(
        storage: &mut SqliteStorage<Email>,
        worker: &Worker<Context>,
    ) -> Request<Email, SqlContext> {
        let mut stream = storage
            .stream_jobs(worker, std::time::Duration::from_secs(10), 1)
            .boxed();
        stream
            .next()
            .await
            .expect("stream is empty")
            .expect("failed to poll job")
            .expect("no job is pending")
    }

    async fn register_worker_at(
        storage: &mut SqliteStorage<Email>,
        last_seen: i64,
    ) -> Worker<Context> {
        let worker_id = WorkerId::new("test-worker");

        storage
            .keep_alive_at::<DummyService>(&worker_id, last_seen)
            .await
            .expect("failed to register worker");
        let wrk = Worker::new(worker_id, Context::default());
        wrk.start();
        wrk
    }

    async fn register_worker(storage: &mut SqliteStorage<Email>) -> Worker<Context> {
        register_worker_at(storage, Utc::now().timestamp()).await
    }

    async fn push_email(storage: &mut SqliteStorage<Email>, email: Email) {
        storage.push(email).await.expect("failed to push a job");
    }

    async fn get_job(
        storage: &mut SqliteStorage<Email>,
        job_id: &TaskId,
    ) -> Request<Email, SqlContext> {
        storage
            .fetch_by_id(job_id)
            .await
            .expect("failed to fetch job by id")
            .expect("no job found by id")
    }

    #[tokio::test]
    async fn test_consume_last_pushed_job() {
        let mut storage = setup().await;
        let worker = register_worker(&mut storage).await;

        push_email(&mut storage, example_good_email()).await;
        let len = storage.len().await.expect("Could not fetch the jobs count");
        assert_eq!(len, 1);

        let job = consume_one(&mut storage, &worker).await;
        let ctx = job.parts.context;
        assert_eq!(*ctx.status(), State::Running);
        assert_eq!(*ctx.lock_by(), Some(worker.id().clone()));
        assert!(ctx.lock_at().is_some());
    }

    #[tokio::test]
    async fn test_acknowledge_job() {
        let mut storage = setup().await;
        let worker = register_worker(&mut storage).await;

        push_email(&mut storage, example_good_email()).await;
        let job = consume_one(&mut storage, &worker).await;
        let job_id = &job.parts.task_id;
        let ctx = &job.parts.context;
        let res = 1usize;
        storage
            .ack(
                ctx,
                &Response::success(res, job_id.clone(), job.parts.attempt.clone()),
            )
            .await
            .expect("failed to acknowledge the job");

        let job = get_job(&mut storage, job_id).await;
        let ctx = job.parts.context;
        assert_eq!(*ctx.status(), State::Done);
        assert!(ctx.done_at().is_some());
    }

    #[tokio::test]
    async fn test_kill_job() {
        let mut storage = setup().await;

        push_email(&mut storage, example_good_email()).await;

        let worker = register_worker(&mut storage).await;

        let job = consume_one(&mut storage, &worker).await;
        let job_id = &job.parts.task_id;

        storage
            .kill(&worker.id(), job_id)
            .await
            .expect("failed to kill job");

        let job = get_job(&mut storage, job_id).await;
        let ctx = job.parts.context;
        assert_eq!(*ctx.status(), State::Killed);
        assert!(ctx.done_at().is_some());
    }

    #[tokio::test]
    async fn test_heartbeat_renqueueorphaned_pulse_last_seen_6min() {
        let mut storage = setup().await;

        push_email(&mut storage, example_good_email()).await;

        let six_minutes_ago = Utc::now() - Duration::from_secs(6 * 60);

        let five_minutes_ago = Utc::now() - Duration::from_secs(5 * 60);
        let worker = register_worker_at(&mut storage, six_minutes_ago.timestamp()).await;

        let job = consume_one(&mut storage, &worker).await;
        let job_id = &job.parts.task_id;
        storage
            .reenqueue_orphaned(1, five_minutes_ago)
            .await
            .expect("failed to heartbeat");
        let job = get_job(&mut storage, job_id).await;
        let ctx = &job.parts.context;
        assert_eq!(*ctx.status(), State::Pending);
        assert!(ctx.done_at().is_none());
        assert!(ctx.lock_by().is_none());
        assert!(ctx.lock_at().is_none());
        assert_eq!(*ctx.last_error(), Some("Job was abandoned".to_owned()));
        assert_eq!(job.parts.attempt.current(), 1);

        let job = consume_one(&mut storage, &worker).await;
        let ctx = &job.parts.context;
        // Simulate worker
        job.parts.attempt.increment();
        storage
            .ack(
                ctx,
                &Response::new(Ok("success".to_owned()), job_id.clone(), job.parts.attempt),
            )
            .await
            .unwrap();
        //end simulate worker

        let job = get_job(&mut storage, &job_id).await;
        let ctx = &job.parts.context;
        assert_eq!(*ctx.status(), State::Done);
        assert_eq!(*ctx.lock_by(), Some(worker.id().clone()));
        assert!(ctx.lock_at().is_some());
        assert_eq!(*ctx.last_error(), Some("{\"Ok\":\"success\"}".to_owned()));
        assert_eq!(job.parts.attempt.current(), 2);
    }

    #[tokio::test]
    async fn test_heartbeat_renqueueorphaned_pulse_last_seen_4min() {
        let mut storage = setup().await;

        push_email(&mut storage, example_good_email()).await;

        let six_minutes_ago = Utc::now() - Duration::from_secs(6 * 60);
        let four_minutes_ago = Utc::now() - Duration::from_secs(4 * 60);
        let worker = register_worker_at(&mut storage, four_minutes_ago.timestamp()).await;

        let job = consume_one(&mut storage, &worker).await;
        let job_id = job.parts.task_id;
        storage
            .reenqueue_orphaned(1, six_minutes_ago)
            .await
            .expect("failed to heartbeat");

        let job = get_job(&mut storage, &job_id).await;
        let ctx = &job.parts.context;

        // Simulate worker
        job.parts.attempt.increment();
        storage
            .ack(
                ctx,
                &Response::new(Ok("success".to_owned()), job_id.clone(), job.parts.attempt),
            )
            .await
            .unwrap();
        //end simulate worker

        let job = get_job(&mut storage, &job_id).await;
        let ctx = &job.parts.context;
        assert_eq!(*ctx.status(), State::Done);
        assert_eq!(*ctx.lock_by(), Some(worker.id().clone()));
        assert!(ctx.lock_at().is_some());
        assert_eq!(*ctx.last_error(), Some("{\"Ok\":\"success\"}".to_owned()));
        assert_eq!(job.parts.attempt.current(), 1);
    }
}<|MERGE_RESOLUTION|>--- conflicted
+++ resolved
@@ -229,14 +229,9 @@
 
 impl<T, C> Storage for SqliteStorage<T, C>
 where
-<<<<<<< HEAD
     T: Serialize + DeserializeOwned + Send + 'static + Unpin + Sync,
     C: Codec<Compact = String> + Send + 'static + Sync,
     C::Error: std::error::Error + Send + Sync + 'static,
-=======
-    T: Serialize + DeserializeOwned + Send + 'static + Unpin + Sync + Debug,
-    C: Codec<Compact = String> + Send,
->>>>>>> 1d839422
 {
     type Job = T;
 
