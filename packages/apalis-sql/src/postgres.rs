--- conflicted
+++ resolved
@@ -159,11 +159,7 @@
 {
     type Stream = BackendStream<RequestStream<Request<T, SqlContext>>>;
 
-<<<<<<< HEAD
-    type Layer = AckLayer<PostgresStorage<T, C>, T, SqlContext>;
-=======
     type Layer = AckLayer<PostgresStorage<T, C>, T, SqlContext, C>;
->>>>>>> bdc2bcc6
 
     type Compact = Value;
 
