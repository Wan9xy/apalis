#![crate_name = "apalis_cron"]
#![warn(
    missing_debug_implementations,
    missing_docs,
    rust_2018_idioms,
    unreachable_pub
)]
#![cfg_attr(docsrs, feature(doc_cfg))]

//! # apalis-cron
//! A simple yet extensible library for cron-like job scheduling for rust.
//! Since `apalis-cron` is build on top of `apalis` which supports tower middleware, you should be able to easily
//! add middleware such as tracing, retries, load-shed, concurrency etc.
//!
//! ## Example
//!
//! ```rust,no_run
//! use apalis::{prelude::*, layers::retry::RetryPolicy};
//! use std::str::FromStr;
//! use apalis_cron::{CronStream, Schedule};
//! use chrono::{DateTime, Utc};
//!
//! #[derive(Default, Debug, Clone)]
//! struct Reminder(DateTime<Utc>);
//!
//! impl From<DateTime<Utc>> for Reminder {
//!    fn from(t: DateTime<Utc>) -> Self {
//!        Reminder(t)
//!    }
//! }
//!
//! async fn handle_tick(job: Reminder, data: Data<usize>) {
//!     // Do something with the current tick
//! }
//!
//! #[tokio::main]
//! async fn main() {
//!     let schedule = Schedule::from_str("@daily").unwrap();
//!
//!     let worker = WorkerBuilder::new("morning-cereal")
//!         .retry(RetryPolicy::retries(5))
//!         .data(42usize)
//!         .backend(CronStream::new(schedule))
//!         .build_fn(handle_tick);
//!
//!     worker.run().await;
//! }
//! ```
//! ## Persisting cron jobs
//!
//! Sometimes we may want to persist cron jobs for several reasons:
//!
//! - Distribute cronjobs between multiple servers
//! - Store the results of the cronjob
//! - Prevent task skipping in the case of a restart
//!
//! ```rust,no_run
//! #[tokio::main]
//! async fn main() {
//!     let schedule = Schedule::from_str("@daily").unwrap();
//!     let cron_stream = CronStream::new(schedule);
//!
//!     // Lets create a storage for our cron jobs
//!     let pool = SqlitePool::connect("sqlite::memory:").await.unwrap();
//!     SqliteStorage::setup(&pool)
//!         .await
//!         .expect("unable to run migrations for sqlite");
//!     let sqlite = SqliteStorage::new(pool);
//!
//!     let backend = cron_stream.pipe_to_storage(sqlite);
//!
//!     let worker = WorkerBuilder::new("morning-cereal")
//!         .backend(backend)
//!         .build_fn(handle_tick);
//!
//!     worker.run().await;
//! }
//! ```

use apalis_core::backend::Backend;
use apalis_core::error::BoxDynError;
use apalis_core::layers::Identity;
use apalis_core::mq::MessageQueue;
use apalis_core::poller::Poller;
use apalis_core::request::RequestStream;
use apalis_core::storage::Storage;
use apalis_core::task::namespace::Namespace;
use apalis_core::worker::{Context, Worker};
use apalis_core::{error::Error, request::Request};
use chrono::{DateTime, OutOfRangeError, TimeZone, Utc};
pub use cron::Schedule;
use futures::StreamExt;
use pipe::CronPipe;
use std::fmt::{self, Debug};
use std::marker::PhantomData;
use std::sync::Arc;

/// Allows piping of cronjobs to a Storage or MessageQueue
pub mod pipe;

/// Represents a stream from a cron schedule with a timezone
#[derive(Clone, Debug)]
pub struct CronStream<J, Tz> {
    schedule: Schedule,
    timezone: Tz,
    _marker: PhantomData<J>,
}

impl<J> CronStream<J, Utc> {
    /// Build a new cron stream from a schedule using the UTC timezone
    pub fn new(schedule: Schedule) -> Self {
        Self {
            schedule,
            timezone: Utc,
            _marker: PhantomData,
        }
    }
}

impl<J, Tz> CronStream<J, Tz>
where
    Tz: TimeZone + Send + Sync + 'static,
{
    /// Build a new cron stream from a schedule and timezone
    pub fn new_with_timezone(schedule: Schedule, timezone: Tz) -> Self {
        Self {
            schedule,
            timezone,
            _marker: PhantomData,
        }
    }
}

fn build_stream<Tz: TimeZone, Req>(
    timezone: &Tz,
    schedule: &Schedule,
) -> RequestStream<Request<Req, ()>>
where
    Req: From<DateTime<Tz>> + Send + Sync + 'static,
    Tz: TimeZone + Send + Sync + 'static,
    Tz::Offset: Send + Sync,
{
    let timezone = timezone.clone();
    let schedule = schedule.clone();
    let mut queue_schedule = schedule.upcoming_owned(timezone.clone());
    let stream = async_stream::stream! {
        loop {
            let next = queue_schedule.next();
            match next {
                Some(tick) => {
                    let to_sleep = tick.clone() - timezone.from_utc_datetime(&Utc::now().naive_utc());
                    let to_sleep_res = to_sleep.to_std();
                    match to_sleep_res {
                        Ok(to_sleep) => {
                            apalis_core::sleep(to_sleep).await;
                            let timestamp = timezone.from_utc_datetime(&Utc::now().naive_utc());
                            let namespace = Namespace(format!("{}:{timestamp:?}", schedule));
                            let mut req = Request::new(Req::from(timestamp));
                            req.parts.namespace = Some(namespace);
                            yield Ok(Some(req));
                        },
                        Err(e) => {
                            yield Err(Error::SourceError(Arc::new(Box::new(CronStreamError::OutOfRangeError { inner: e, tick }))))
                        },
                    }


                },
                None => {
                    yield Ok(None);
                }
            }
        }
    };
    stream.boxed()
}
impl<Req, Tz> CronStream<Req, Tz>
where
    Req: From<DateTime<Tz>> + Send + Sync + 'static,
    Tz: TimeZone + Send + Sync + 'static,
    Tz::Offset: Send + Sync,
{
    /// Convert to consumable
    fn into_stream(self) -> RequestStream<Request<Req, ()>> {
        build_stream(&self.timezone, &self.schedule)
    }

    fn into_stream_worker(self, worker: &Worker<Context>) -> RequestStream<Request<Req, ()>> {
        let worker = worker.clone();
        let mut poller = build_stream(&self.timezone, &self.schedule);
        let stream = async_stream::stream! {
            loop {
                if worker.is_shutting_down() {
                    break;
                }
                match poller.next().await {
                    Some(res) => yield res,
                    None => break,
                }
            }
        };
        Box::pin(stream)
    }

    /// Push cron job events to a storage and get a consumable Backend
    pub fn pipe_to_storage<S, Ctx>(self, storage: S) -> CronPipe<S>
    where
        S: Storage<Job = Req, Context = Ctx> + Clone + Send + Sync + 'static,
        S::Error: std::error::Error + Send + Sync + 'static,
    {
        let stream = self
            .into_stream()
            .then({
                let storage = storage.clone();
                move |res| {
                    let mut storage = storage.clone();
                    async move {
                        match res {
                            Ok(Some(req)) => storage
                                .push(req.args)
                                .await
                                .map(|_| ())
                                .map_err(|e| Box::new(e) as BoxDynError),
                            _ => Ok(()),
                        }
                    }
                }
            })
            .boxed();

        CronPipe {
            stream,
            inner: storage,
        }
    }
    /// Push cron job events to a message queue and get a consumable Backend
    pub fn pipe_to_mq<Mq>(self, mq: Mq) -> CronPipe<Mq>
    where
        Mq: MessageQueue<Req> + Clone + Send + Sync + 'static,
        Mq::Error: std::error::Error + Send + Sync + 'static,
    {
        let stream = self
            .into_stream()
            .then({
                let mq = mq.clone();
                move |res| {
                    let mut mq = mq.clone();
                    async move {
                        match res {
                            Ok(Some(req)) => mq
                                .enqueue(req.args)
                                .await
                                .map(|_| ())
                                .map_err(|e| Box::new(e) as BoxDynError),
                            _ => Ok(()),
                        }
                    }
                }
            })
            .boxed();

        CronPipe { stream, inner: mq }
    }
}

impl<Req, Tz> Backend<Request<Req, ()>> for CronStream<Req, Tz>
where
    Req: From<DateTime<Tz>> + Send + Sync + 'static,
    Tz: TimeZone + Send + Sync + 'static,
    Tz::Offset: Send + Sync,
{
    type Stream = RequestStream<Request<Req, ()>>;

    type Layer = Identity;

    type Compact = ();

<<<<<<< HEAD
    fn poll(self, _worker: &Worker<Context>) -> Poller<Self::Stream, Self::Layer> {
        let stream = self.into_stream();
=======
    fn poll(self, worker: &Worker<Context>) -> Poller<Self::Stream, Self::Layer> {
        let stream = self.into_stream_worker(worker);
>>>>>>> bdc2bcc6
        Poller::new(stream, futures::future::pending())
    }
}

/// Represents an error emitted by `CronStream` polling
pub enum CronStreamError<Tz: TimeZone> {
    /// The cron stream might not always be polled consistently, such as when the worker is blocked.
    /// If polling is delayed, some ticks may be skipped. When this occurs, an out-of-range error is triggered
    /// because the missed tick is now in the past.
    OutOfRangeError {
        /// The inner error
        inner: OutOfRangeError,
        /// The missed tick
        tick: DateTime<Tz>,
    },
}

impl<Tz: TimeZone> fmt::Display for CronStreamError<Tz> {
    fn fmt(&self, f: &mut fmt::Formatter<'_>) -> fmt::Result {
        match self {
            CronStreamError::OutOfRangeError { inner, tick } => {
                write!(
                    f,
                    "Cron tick {} is out of range: {}",
                    tick.timestamp(),
                    inner
                )
            }
        }
    }
}

impl<Tz: TimeZone> std::error::Error for CronStreamError<Tz> {
    fn source(&self) -> Option<&(dyn std::error::Error + 'static)> {
        match self {
            CronStreamError::OutOfRangeError { inner, .. } => Some(inner),
        }
    }
}

impl<Tz: TimeZone> fmt::Debug for CronStreamError<Tz> {
    fn fmt(&self, f: &mut fmt::Formatter<'_>) -> fmt::Result {
        match self {
            CronStreamError::OutOfRangeError { inner, tick } => f
                .debug_struct("OutOfRangeError")
                .field("tick", tick)
                .field("inner", inner)
                .finish(),
        }
    }
}<|MERGE_RESOLUTION|>--- conflicted
+++ resolved
@@ -275,13 +275,8 @@
 
     type Compact = ();
 
-<<<<<<< HEAD
-    fn poll(self, _worker: &Worker<Context>) -> Poller<Self::Stream, Self::Layer> {
-        let stream = self.into_stream();
-=======
     fn poll(self, worker: &Worker<Context>) -> Poller<Self::Stream, Self::Layer> {
         let stream = self.into_stream_worker(worker);
->>>>>>> bdc2bcc6
         Poller::new(stream, futures::future::pending())
     }
 }
