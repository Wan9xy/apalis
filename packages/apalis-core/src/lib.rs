--- conflicted
+++ resolved
@@ -219,31 +219,6 @@
         Res: Debug,
     {
         /// Build a new instance provided a custom service
-<<<<<<< HEAD
-        pub fn new_with_service<S>(backend: B, service: S) -> (Self, BoxFuture<'static, ()>)
-        where
-            S: Service<Request<Req, Ctx>, Response = Res> + Send + 'static,
-            B::Layer: Layer<S>,
-            <<B as Backend<Request<Req, Ctx>>>::Layer as Layer<S>>::Service:
-                Service<Request<Req, Ctx>> + Send + 'static,
-            <<<B as Backend<Request<Req, Ctx>>>::Layer as Layer<S>>::Service as Service<
-                Request<Req, Ctx>,
-            >>::Response: Send + Debug,
-            <<<B as Backend<Request<Req, Ctx>>>::Layer as Layer<S>>::Service as Service<
-                Request<Req, Ctx>,
-            >>::Error: Send + Into<BoxDynError> + Sync,
-            <<<B as Backend<Request<Req, Ctx>>>::Layer as Layer<S>>::Service as Service<
-                Request<Req, Ctx>,
-            >>::Future: Send + 'static,
-        {
-            let worker_id = WorkerId::new("test-worker");
-            let worker = Worker::new(worker_id, crate::worker::Context::default());
-            worker.start();
-            let b = backend.clone();
-            let mut poller = b.poll(&worker);
-            let (stop_tx, mut stop_rx) = channel::<()>(1);
-
-=======
     pub fn new_with_service<Svc>(backend: B, service: Svc) -> (Self, BoxFuture<'static, ()>)
     where
         Svc::Future: Send,
@@ -268,7 +243,6 @@
         <<B::Layer as Layer<TestEmitService<Svc>>>::Service as Service<Request<Req, Ctx>>>::Error:
             Send + Sync + Sync + std::error::Error,
     {
->>>>>>> bdc2bcc6
             let (mut res_tx, res_rx) = channel(10);
             let should_next = Arc::new(AtomicBool::new(false));
             let service = ServiceBuilder::new()
