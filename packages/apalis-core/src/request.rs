--- conflicted
+++ resolved
@@ -174,11 +174,7 @@
 
     type Layer = Identity;
 
-<<<<<<< HEAD
-    type Compact = ();
-=======
     type Codec = NoopCodec<Request<T, Ctx>>;
->>>>>>> 3bb60c3a
 
     fn poll(self, _worker: &Worker<Context>) -> Poller<Self::Stream> {
         Poller {
