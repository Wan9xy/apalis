use crate::backend::Backend;
use crate::error::{BoxDynError, Error};
use crate::layers::extensions::Data;
use crate::monitor::shutdown::Shutdown;
use crate::request::Request;
use crate::service_fn::FromRequest;
use crate::task::task_id::TaskId;
use call_all::CallAllUnordered;
use futures::future::{join, select, BoxFuture};
use futures::stream::BoxStream;
use futures::{Future, FutureExt, Stream, StreamExt};
use pin_project_lite::pin_project;
use serde::{Deserialize, Serialize};
use std::fmt::Debug;
use std::fmt::{self, Display};
use std::ops::{Deref, DerefMut};
use std::pin::Pin;
use std::str::FromStr;
use std::sync::atomic::{AtomicBool, AtomicUsize, Ordering};
use std::sync::{Arc, Mutex, RwLock};
use std::task::{Context as TaskCtx, Poll, Waker};
use thiserror::Error;
use tower::{Layer, Service, ServiceBuilder};

mod call_all;

/// A worker name wrapper usually used by Worker builder
#[derive(Debug, Clone, Serialize, Deserialize, PartialEq, Eq)]
pub struct WorkerId {
    name: String,
}

/// An event handler for [`Worker`]
pub type EventHandler = Arc<RwLock<Option<Box<dyn Fn(Worker<Event>) + Send + Sync>>>>;

impl FromStr for WorkerId {
    type Err = ();

    fn from_str(s: &str) -> Result<Self, Self::Err> {
        Ok(WorkerId { name: s.to_owned() })
    }
}

impl Display for WorkerId {
    fn fmt(&self, f: &mut std::fmt::Formatter<'_>) -> std::fmt::Result {
        f.write_str(self.name())?;
        Ok(())
    }
}

impl WorkerId {
    /// Build a new worker ref
    pub fn new<T: AsRef<str>>(name: T) -> Self {
        Self {
            name: name.as_ref().to_string(),
        }
    }

    /// Get the name of the worker
    pub fn name(&self) -> &str {
        &self.name
    }
}

/// Events emitted by a worker
#[derive(Debug)]
pub enum Event {
    /// Worker started
    Start,
    /// Worker got a job
    Engage(TaskId),
    /// Worker is idle, stream has no new request for now
    Idle,
    /// A custom event
    Custom(String),
    /// Worker encountered an error
    Error(BoxDynError),
    /// Worker stopped
    Stop,
    /// Worker completed all pending tasks
    Exit,
}

impl fmt::Display for Worker<Event> {
    fn fmt(&self, f: &mut fmt::Formatter<'_>) -> fmt::Result {
        let event_description = match &self.state {
            Event::Start => "Worker started".to_string(),
            Event::Engage(task_id) => format!("Worker engaged with Task ID: {}", task_id),
            Event::Idle => "Worker is idle".to_string(),
            Event::Custom(msg) => format!("Custom event: {}", msg),
            Event::Error(err) => format!("Worker encountered an error: {}", err),
            Event::Stop => "Worker stopped".to_string(),
            Event::Exit => "Worker completed all pending tasks and exited".to_string(),
        };

        write!(f, "Worker [{}]: {}", self.id.name, event_description)
    }
}

/// Possible errors that can occur when starting a worker.
#[derive(Error, Debug, Clone)]
pub enum WorkerError {
    /// An error occurred while processing a job.
    #[error("Failed to process job: {0}")]
    ProcessingError(String),
    /// An error occurred in the worker's service.
    #[error("Service error: {0}")]
    ServiceError(String),
    /// An error occurred while trying to start the worker.
    #[error("Failed to start worker: {0}")]
    StartError(String),
}

/// A worker that is ready for running
pub struct Ready<S, P> {
    service: S,
    backend: P,
    pub(crate) shutdown: Option<Shutdown>,
    pub(crate) event_handler: EventHandler,
}

impl<S, P> fmt::Debug for Ready<S, P>
where
    S: fmt::Debug,
    P: fmt::Debug,
{
    fn fmt(&self, f: &mut fmt::Formatter<'_>) -> fmt::Result {
        f.debug_struct("Ready")
            .field("service", &self.service)
            .field("backend", &self.backend)
            .field("shutdown", &self.shutdown)
            .field("event_handler", &"...") // Avoid dumping potentially sensitive or verbose data
            .finish()
    }
}

impl<S, P> Clone for Ready<S, P>
where
    S: Clone,
    P: Clone,
{
    fn clone(&self) -> Self {
        Ready {
            service: self.service.clone(),
            backend: self.backend.clone(),
            shutdown: self.shutdown.clone(),
            event_handler: self.event_handler.clone(),
        }
    }
}

impl<S, P> Ready<S, P> {
    /// Build a worker that is ready for execution
    pub fn new(service: S, poller: P) -> Self {
        Ready {
            service,
            backend: poller,
            shutdown: None,
            event_handler: EventHandler::default(),
        }
    }
}

/// Represents a generic [Worker] that can be in many different states
#[derive(Debug, Clone, Serialize)]
pub struct Worker<T> {
    pub(crate) id: WorkerId,
    pub(crate) state: T,
}

impl<T> Worker<T> {
    /// Create a new worker instance
    pub fn new(id: WorkerId, state: T) -> Self {
        Self { id, state }
    }

    /// Get the inner state
    pub fn inner(&self) -> &T {
        &self.state
    }

    /// Get the worker id
    pub fn id(&self) -> &WorkerId {
        &self.id
    }
}

impl<T> Deref for Worker<T> {
    type Target = T;
    fn deref(&self) -> &Self::Target {
        &self.state
    }
}

impl<T> DerefMut for Worker<T> {
    fn deref_mut(&mut self) -> &mut Self::Target {
        &mut self.state
    }
}

impl Worker<Context> {
    /// Allows workers to emit events
    pub fn emit(&self, event: Event) -> bool {
        if let Some(handler) = self.state.event_handler.read().unwrap().as_ref() {
            handler(Worker {
                id: self.id().clone(),
                state: event,
            });
            return true;
        }
        false
    }
    /// Start running the worker
    pub fn start(&self) {
        self.state.running.store(true, Ordering::Relaxed);
        self.state.is_ready.store(true, Ordering::Release);
        self.emit(Event::Start);
    }
}

impl<Req, Ctx> FromRequest<Request<Req, Ctx>> for Worker<Context> {
    fn from_request(req: &Request<Req, Ctx>) -> Result<Self, Error> {
        req.parts.data.get_checked().cloned()
    }
}

impl<S, P> Worker<Ready<S, P>> {
    /// Add an event handler to the worker
    pub fn on_event<F: Fn(Worker<Event>) + Send + Sync + 'static>(self, f: F) -> Self {
        let _ = self.event_handler.write().map(|mut res| {
            let _ = res.insert(Box::new(f));
        });
        self
    }

    fn poll_jobs<Svc, Stm, Req, Ctx>(
        worker: Worker<Context>,
        service: Svc,
        stream: Stm,
    ) -> BoxStream<'static, ()>
    where
        Svc: Service<Request<Req, Ctx>> + Send + 'static,
        Stm: Stream<Item = Result<Option<Request<Req, Ctx>>, Error>> + Send + Unpin + 'static,
        Req: Send + 'static,
        Svc::Future: Send,
        Svc::Error: Send + 'static + Into<BoxDynError>,
        Ctx: Send + 'static,
    {
        let w = worker.clone();
        let stream = stream.filter_map(move |result| {
            let worker = worker.clone();

            async move {
                match result {
                    Ok(Some(request)) => {
                        worker.emit(Event::Engage(request.parts.task_id.clone()));
                        Some(request)
                    }
                    Ok(None) => {
                        worker.emit(Event::Idle);
                        None
                    }
                    Err(err) => {
                        worker.emit(Event::Error(Box::new(err)));
                        None
                    }
                }
            }
        });
        let stream = CallAllUnordered::new(service, stream).map(move |res| {
            if let Err(error) = res {
                let error = error.into();
                if let Some(Error::MissingData(_)) = error.downcast_ref::<Error>() {
                    w.stop();
                }
                w.emit(Event::Error(error));
            }
        });
        stream.boxed()
    }
    /// Start a worker
    pub fn run<Req, Ctx>(self) -> Runnable
    where
        S: Service<Request<Req, Ctx>> + 'static,
        P: Backend<Request<Req, Ctx>> + 'static,
        Req: Send + 'static,
        S::Error: Send + 'static + Into<BoxDynError>,
        P::Stream: Unpin + Send + 'static,
        P::Layer: Layer<S>,
        <P::Layer as Layer<S>>::Service: Service<Request<Req, Ctx>> + Send,
        <<P::Layer as Layer<S>>::Service as Service<Request<Req, Ctx>>>::Future: Send,
        <<P::Layer as Layer<S>>::Service as Service<Request<Req, Ctx>>>::Error:
            Send + Into<BoxDynError>,
        Ctx: Send + 'static,
    {
<<<<<<< HEAD
=======
        fn type_name_of_val<T>(_t: &T) -> &'static str {
            std::any::type_name::<T>()
        }
>>>>>>> bdc2bcc6
        let service = self.state.service;
        let worker_id = self.id;
        let ctx = Context {
            running: Arc::default(),
            task_count: Arc::default(),
            waker: Arc::default(),
            shutdown: self.state.shutdown,
            event_handler: self.state.event_handler.clone(),
            is_ready: Arc::default(),
<<<<<<< HEAD
            service: std::any::type_name_of_val(&service).to_owned(),
=======
            service: type_name_of_val(&service).to_owned(),
>>>>>>> bdc2bcc6
        };
        let worker = Worker {
            id: worker_id.clone(),
            state: ctx.clone(),
        };
        let backend = self.state.backend;

        let poller = backend.poll(&worker);
        let stream = poller.stream;
        let heartbeat = poller.heartbeat.boxed();
        let layer = poller.layer;
        let service = ServiceBuilder::new()
            .layer(TrackerLayer::new(worker.state.clone()))
            .layer(ReadinessLayer::new(worker.state.is_ready.clone()))
            .layer(Data::new(worker.clone()))
            .layer(layer)
            .service(service);

        Runnable {
            poller: Self::poll_jobs(worker.clone(), service, stream),
            heartbeat,
            worker,
            running: false,
        }
    }
}

/// A `Runnable` represents a unit of work that manages a worker's lifecycle and execution flow.
///
/// The `Runnable` struct is responsible for coordinating the core tasks of a worker, such as polling for jobs,
/// maintaining heartbeats, and tracking its running state. It integrates various components required for
/// the worker to operate effectively within an asynchronous runtime.
#[must_use = "A Runnable must be awaited of no jobs will be consumed"]
pub struct Runnable {
    poller: BoxStream<'static, ()>,
    heartbeat: BoxFuture<'static, ()>,
    worker: Worker<Context>,
    running: bool,
}

impl Runnable {
    /// Returns a handle to the worker, allowing control and functionality like stopping
    pub fn get_handle(&self) -> Worker<Context> {
        self.worker.clone()
    }
}

impl fmt::Debug for Runnable {
    fn fmt(&self, f: &mut fmt::Formatter<'_>) -> fmt::Result {
        f.debug_struct("Runnable")
            .field("poller", &"<stream>")
            .field("heartbeat", &"<future>")
            .field("worker", &self.worker)
            .field("running", &self.running)
            .finish()
    }
}

impl Future for Runnable {
    type Output = ();

    fn poll(self: Pin<&mut Self>, cx: &mut std::task::Context<'_>) -> Poll<Self::Output> {
        let this = self.get_mut();
        let poller = &mut this.poller;
        let heartbeat = &mut this.heartbeat;
        let worker = &mut this.worker;

        let poller_future = async { while (poller.next().await).is_some() {} };

        if !this.running {
            worker.start();
            this.running = true;
        }
        let combined = Box::pin(join(poller_future, heartbeat.as_mut()));

        let mut combined = select(
            combined,
            worker.state.clone().map(|_| worker.emit(Event::Stop)),
        )
        .boxed();
        match Pin::new(&mut combined).poll(cx) {
            Poll::Ready(_) => {
                worker.emit(Event::Exit);
                Poll::Ready(())
            }
            Poll::Pending => Poll::Pending,
        }
    }
}

/// Stores the Workers context
#[derive(Clone, Default)]
pub struct Context {
    task_count: Arc<AtomicUsize>,
    waker: Arc<Mutex<Option<Waker>>>,
    running: Arc<AtomicBool>,
    shutdown: Option<Shutdown>,
    event_handler: EventHandler,
    is_ready: Arc<AtomicBool>,
    service: String,
}

impl fmt::Debug for Context {
    fn fmt(&self, f: &mut fmt::Formatter<'_>) -> fmt::Result {
        f.debug_struct("WorkerContext")
            .field("shutdown", &["Shutdown handle"])
            .field("task_count", &self.task_count)
            .field("running", &self.running)
            .field("service", &self.service)
            .finish()
    }
}

pin_project! {
    /// A future tracked by the worker
    pub struct Tracked<F> {
        ctx: Context,
        #[pin]
        task: F,
    }
}

impl<F: Future> Future for Tracked<F> {
    type Output = F::Output;

    fn poll(self: Pin<&mut Self>, cx: &mut TaskCtx<'_>) -> Poll<F::Output> {
        let this = self.project();

        match this.task.poll(cx) {
            res @ Poll::Ready(_) => {
                this.ctx.end_task();
                res
            }
            Poll::Pending => Poll::Pending,
        }
    }
}

impl Context {
    /// Start a task that is tracked by the worker
    pub fn track<F: Future>(&self, task: F) -> Tracked<F> {
        self.start_task();
        Tracked {
            ctx: self.clone(),
            task,
        }
    }

    /// Calling this function triggers shutting down the worker while waiting for any tasks to complete
    pub fn stop(&self) {
        self.running.store(false, Ordering::Relaxed);
        self.wake()
    }

    fn start_task(&self) {
        self.task_count.fetch_add(1, Ordering::Relaxed);
    }

    fn end_task(&self) {
        if self.task_count.fetch_sub(1, Ordering::Relaxed) == 1 {
            self.wake();
        }
    }

    pub(crate) fn wake(&self) {
        if let Ok(waker) = self.waker.lock() {
            if let Some(waker) = &*waker {
                waker.wake_by_ref();
            }
        }
    }

    /// Returns whether the worker is running
    pub fn is_running(&self) -> bool {
        self.running.load(Ordering::Relaxed)
    }

    /// Returns the current futures in the worker domain
    /// This include futures spawned via `worker.track`
    pub fn task_count(&self) -> usize {
        self.task_count.load(Ordering::Relaxed)
    }

    /// Returns whether the worker has pending tasks
    pub fn has_pending_tasks(&self) -> bool {
        self.task_count.load(Ordering::Relaxed) > 0
    }

    /// Is the shutdown token called
    pub fn is_shutting_down(&self) -> bool {
        self.shutdown
            .as_ref()
            .map(|s| !self.is_running() || s.is_shutting_down())
            .unwrap_or(!self.is_running())
    }

    fn add_waker(&self, cx: &mut TaskCtx<'_>) {
        if let Ok(mut waker_guard) = self.waker.lock() {
            if waker_guard
                .as_ref()
                .map_or(true, |stored_waker| !stored_waker.will_wake(cx.waker()))
            {
                *waker_guard = Some(cx.waker().clone());
            }
        }
    }

    /// Checks if the stored waker matches the current one.
    fn has_recent_waker(&self, cx: &TaskCtx<'_>) -> bool {
        if let Ok(waker_guard) = self.waker.lock() {
            if let Some(stored_waker) = &*waker_guard {
                return stored_waker.will_wake(cx.waker());
            }
        }
        false
    }

    /// Returns if the worker is ready to consume new tasks
    pub fn is_ready(&self) -> bool {
        self.is_ready.load(Ordering::Acquire) && !self.is_shutting_down()
    }

    /// Get the type of service
    pub fn get_service(&self) -> &String {
        &self.service
    }
}

impl Future for Context {
    type Output = ();

    fn poll(self: Pin<&mut Self>, cx: &mut TaskCtx<'_>) -> Poll<()> {
        let task_count = self.task_count.load(Ordering::Relaxed);
        if self.is_shutting_down() && task_count == 0 {
            Poll::Ready(())
        } else {
            if !self.has_recent_waker(cx) {
                self.add_waker(cx);
            }
            Poll::Pending
        }
    }
}

#[derive(Debug, Clone)]
struct TrackerLayer {
    ctx: Context,
}

impl TrackerLayer {
    fn new(ctx: Context) -> Self {
        Self { ctx }
    }
}

impl<S> Layer<S> for TrackerLayer {
    type Service = TrackerService<S>;

    fn layer(&self, service: S) -> Self::Service {
        TrackerService {
            ctx: self.ctx.clone(),
            service,
        }
    }
}
#[derive(Debug, Clone)]
struct TrackerService<S> {
    ctx: Context,
    service: S,
}

impl<S, Req, Ctx> Service<Request<Req, Ctx>> for TrackerService<S>
where
    S: Service<Request<Req, Ctx>>,
{
    type Response = S::Response;
    type Error = S::Error;
    type Future = Tracked<S::Future>;

    fn poll_ready(&mut self, cx: &mut std::task::Context<'_>) -> Poll<Result<(), Self::Error>> {
        self.service.poll_ready(cx)
    }

    fn call(&mut self, request: Request<Req, Ctx>) -> Self::Future {
        request.parts.attempt.increment();
        self.ctx.track(self.service.call(request))
    }
}

#[derive(Clone)]
struct ReadinessLayer {
    is_ready: Arc<AtomicBool>,
}

impl ReadinessLayer {
    fn new(is_ready: Arc<AtomicBool>) -> Self {
        Self { is_ready }
    }
}

impl<S> Layer<S> for ReadinessLayer {
    type Service = ReadinessService<S>;

    fn layer(&self, inner: S) -> Self::Service {
        ReadinessService {
            inner,
            is_ready: self.is_ready.clone(),
        }
    }
}

struct ReadinessService<S> {
    inner: S,
    is_ready: Arc<AtomicBool>,
}

impl<S, Request> Service<Request> for ReadinessService<S>
where
    S: Service<Request>,
{
    type Response = S::Response;
    type Error = S::Error;
    type Future = S::Future;

    fn poll_ready(&mut self, cx: &mut std::task::Context<'_>) -> Poll<Result<(), Self::Error>> {
        // Delegate poll_ready to the inner service
        let result = self.inner.poll_ready(cx);
        // Update the readiness state based on the result
        match &result {
            Poll::Ready(Ok(_)) => self.is_ready.store(true, Ordering::Release),
            Poll::Pending | Poll::Ready(Err(_)) => self.is_ready.store(false, Ordering::Release),
        }

        result
    }

    fn call(&mut self, req: Request) -> Self::Future {
        self.inner.call(req)
    }
}

#[cfg(test)]
mod tests {
    use std::{ops::Deref, sync::atomic::AtomicUsize};

    use crate::{
        builder::{WorkerBuilder, WorkerFactoryFn},
        layers::extensions::Data,
        memory::MemoryStorage,
        mq::MessageQueue,
    };

    use super::*;

    const ITEMS: u32 = 100;

    #[test]
    fn it_parses_worker_names() {
        assert_eq!(
            WorkerId::from_str("worker").unwrap(),
            WorkerId {
                name: "worker".to_string()
            }
        );
        assert_eq!(
            WorkerId::from_str("worker-0").unwrap(),
            WorkerId {
                name: "worker-0".to_string()
            }
        );
        assert_eq!(
            WorkerId::from_str("complex&*-worker-name-0").unwrap(),
            WorkerId {
                name: "complex&*-worker-name-0".to_string()
            }
        );
    }

    #[tokio::test]
    async fn it_works() {
        let in_memory = MemoryStorage::new();
        let mut handle = in_memory.clone();

        tokio::spawn(async move {
            for i in 0..ITEMS {
                handle.enqueue(i).await.unwrap();
            }
        });

        #[derive(Clone, Debug, Default)]
        struct Count(Arc<AtomicUsize>);

        impl Deref for Count {
            type Target = Arc<AtomicUsize>;
            fn deref(&self) -> &Self::Target {
                &self.0
            }
        }

        async fn task(job: u32, count: Data<Count>, worker: Worker<Context>) {
            count.fetch_add(1, Ordering::Relaxed);
            if job == ITEMS - 1 {
                worker.stop();
            }
        }
        let worker = WorkerBuilder::new("rango-tango")
            .data(Count::default())
            .backend(in_memory);
        let worker = worker.build_fn(task);
        worker.run().await;
    }
}<|MERGE_RESOLUTION|>--- conflicted
+++ resolved
@@ -293,12 +293,9 @@
             Send + Into<BoxDynError>,
         Ctx: Send + 'static,
     {
-<<<<<<< HEAD
-=======
         fn type_name_of_val<T>(_t: &T) -> &'static str {
             std::any::type_name::<T>()
         }
->>>>>>> bdc2bcc6
         let service = self.state.service;
         let worker_id = self.id;
         let ctx = Context {
@@ -308,11 +305,7 @@
             shutdown: self.state.shutdown,
             event_handler: self.state.event_handler.clone(),
             is_ready: Arc::default(),
-<<<<<<< HEAD
-            service: std::any::type_name_of_val(&service).to_owned(),
-=======
             service: type_name_of_val(&service).to_owned(),
->>>>>>> bdc2bcc6
         };
         let worker = Worker {
             id: worker_id.clone(),
